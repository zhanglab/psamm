dist: xenial
language: python
cache:
  directories:
  - "$HOME/.cache/pip"
  - "$HOME/qsopt_ex-2.5.10.3"
  - "$HOME/qsopt-ex"
  - "$HOME/python-qsoptex"
addons:
  apt:
    packages:
    - libgmp-dev
    - libgmp10
    - libglpk36
    - libglpk-dev
    - glpk-utils
    - swig
install:
- if echo "$TOXENV" | grep -q "qsoptex"; then
    if [ ! -f "src" ]; then
      mkdir src;
    fi;
<<<<<<< HEAD
    version=$(python -V 3>&1);
    if [ -n "$version" ]; then 
      pip install Cython; 
      if [ ! -f "$HOME/qsopt-ex/esolver" ]; then
        ( cd src/;
          git clone https://github.com/jonls/qsopt-ex.git;
          cd qsopt-ex/;
          ./bootstrap;
          mkdir build && cd build;
          ../configure --prefix="$HOME/qsopt-ex" && make install;
          cd $HOME );
      fi;
      if [ ! -f "$HOME/python-qsoptex" ]; then
        ( cd src/;
          git clone https://github.com/jonls/python-qsoptex.git;
          cd python-qsoptex/;
          ./setup.py install;
          cd $HOME );
      fi;
      pip install python-qsoptex;
      export CPATH="$HOME/qsopt-ex/include:$CPATH";
      export LIBRARY_PATH="$HOME/qsopt-ex/lib:$LIBRARY_PATH";
      export LD_LIBRARY_PATH="$HOME/qsopt-ex/lib:$LD_LIBRARY_PATH";
    else 
      if [ ! -f "$HOME/get-pip.py" ]; then
      ( cd src/;
        curl -O https://bootstrap.pypa.io/pip/2.7/get-pip.py;
        python get-pip.py;
        python -m pip install --upgrade "pip < 19.2" );
      fi;
      if [ ! -f "$HOME/qsopt_ex-2.5.10.3/bin/esolver" ]; then 
        ( cd src/; 
          curl -LO https://github.com/jonls/qsopt-ex/releases/download/v2.5.10.3/qsopt_ex-2.5.10.3.tar.xz;
          tar -xvaf qsopt_ex-2.5.10.3.tar.xz; 
          cd qsopt_ex-2.5.10.3/; 
          ./configure --prefix="$HOME/qsopt_ex-2.5.10.3" && make install ); 
      fi;
      export CPATH="$HOME/qsopt_ex-2.5.10.3/include:$CPATH"; 
      export LIBRARY_PATH="$HOME/qsopt_ex-2.5.10.3/lib:$LIBRARY_PATH"; 
      export LD_LIBRARY_PATH="$HOME/qsopt_ex-2.5.10.3/lib:$LD_LIBRARY_PATH";
=======
    
    pip install Cython; 
    if [ ! -f "$HOME/qsopt-ex/esolver" ]; then
      ( cd src/;
        git clone https://github.com/jonls/qsopt-ex.git;
        cd qsopt-ex/;
        ./bootstrap;
        mkdir build && cd build;
        ../configure --prefix="$HOME/qsopt-ex" && make install;
        cd $HOME );
>>>>>>> 479c3182
    fi;
    if [ ! -f "$HOME/python-qsoptex" ]; then
      ( cd src/;
        git clone https://github.com/jonls/python-qsoptex.git;
        cd python-qsoptex/;
        ./setup.py install;    
        cd $HOME );
    fi;
    pip install python-qsoptex;
    export CPATH="$HOME/qsopt-ex/include:$CPATH";
    export LIBRARY_PATH="$HOME/qsopt-ex/lib:$LIBRARY_PATH";
    export LD_LIBRARY_PATH="$HOME/qsopt-ex/lib:$LD_LIBRARY_PATH";
  fi;
- pip install tox coveralls
- pip install tox-travis
- pip install --upgrade six
script: tox -v
after_success: coveralls
matrix:
  include:
  - env: TOXENV=flake
  - env: TOXENV=py36-nosolver,coverage
    python: '3.6'
  - env: TOXENV=py36-glpk,coverage
    python: '3.6'
  - env: TOXENV=py36-qsoptex,coverage
    python: '3.6'
  - env: TOXENV=py37-nosolver,coverage
    python: '3.7'
  - env: TOXENV=py37-glpk,coverage
    python: '3.7'
  - env: TOXENV=py37-qsoptex,coverage
    python: '3.7'
  - env: TOXENV=docs
deploy:
  provider: pypi
  user: __token__
  password:
    secure: fcdPBMEMDrH+OjNiW5NQgnIEh4txSJi8r/g2mSwBFbnbINvABQDatPbMLkEEPEl44Jtt0ETd+IGyaivH8nVmP8JCQ1CBQQoIVEqDONWgyDAx/pbO+SyAo+cR/jfXMXWZKyK/2ZbDgPCxYm49LuQ92ff5r6giGjVPFf3Yf0zAp/a+0k/loLAgFCW81HLCvSwCBWMD0pKm1E5bePhFiE0HlmlRmqN0yyr/FRQSKqI3C/MGv+RMFxJgF2EWQlR8axolgT8CPNMQqw0XlbGvs+rpEoDvca7U7TrnKtlfCXyZQuF7T+al98oQojlUU2wUud+T+Xv16HpiZK9nuMVY5jY16ih7Lmc9zHSmyKr/yEjWWkeGu1GUDrLw7yMHLKVdInxena7sVBe+yM/wPJ3CzuFW+W+o2YBcWsok/jpGluqJcMAq+kka5bW3Cc4KjbY8ijtd2DhlncAbv0fH/GXnEAP2k1Gl4S6p24pUxwznZZ02EYpFC3rLJ8AabQ3QHWBT+cSt9wv9yvvPcH4WHRcX5ySMRdnrxKhfrAzvS6xcx2q31HOs33DeYZTqunC2z9Ub9K/t7UlL1CgvesvTcIGSqkxLhuJgP9wKg2hPjvDKr2Rxm7dDcdNgSpR6na9dKsrnuTvLc6abUtSJLIusLsABAS+tlu6Jm5DiXCWZi92UI+WgT6Y=
  on:
    tags: true
    repo: zhanglab/psamm
  distributions: sdist bdist_wheel
  skip_existing: true<|MERGE_RESOLUTION|>--- conflicted
+++ resolved
@@ -20,48 +20,6 @@
     if [ ! -f "src" ]; then
       mkdir src;
     fi;
-<<<<<<< HEAD
-    version=$(python -V 3>&1);
-    if [ -n "$version" ]; then 
-      pip install Cython; 
-      if [ ! -f "$HOME/qsopt-ex/esolver" ]; then
-        ( cd src/;
-          git clone https://github.com/jonls/qsopt-ex.git;
-          cd qsopt-ex/;
-          ./bootstrap;
-          mkdir build && cd build;
-          ../configure --prefix="$HOME/qsopt-ex" && make install;
-          cd $HOME );
-      fi;
-      if [ ! -f "$HOME/python-qsoptex" ]; then
-        ( cd src/;
-          git clone https://github.com/jonls/python-qsoptex.git;
-          cd python-qsoptex/;
-          ./setup.py install;
-          cd $HOME );
-      fi;
-      pip install python-qsoptex;
-      export CPATH="$HOME/qsopt-ex/include:$CPATH";
-      export LIBRARY_PATH="$HOME/qsopt-ex/lib:$LIBRARY_PATH";
-      export LD_LIBRARY_PATH="$HOME/qsopt-ex/lib:$LD_LIBRARY_PATH";
-    else 
-      if [ ! -f "$HOME/get-pip.py" ]; then
-      ( cd src/;
-        curl -O https://bootstrap.pypa.io/pip/2.7/get-pip.py;
-        python get-pip.py;
-        python -m pip install --upgrade "pip < 19.2" );
-      fi;
-      if [ ! -f "$HOME/qsopt_ex-2.5.10.3/bin/esolver" ]; then 
-        ( cd src/; 
-          curl -LO https://github.com/jonls/qsopt-ex/releases/download/v2.5.10.3/qsopt_ex-2.5.10.3.tar.xz;
-          tar -xvaf qsopt_ex-2.5.10.3.tar.xz; 
-          cd qsopt_ex-2.5.10.3/; 
-          ./configure --prefix="$HOME/qsopt_ex-2.5.10.3" && make install ); 
-      fi;
-      export CPATH="$HOME/qsopt_ex-2.5.10.3/include:$CPATH"; 
-      export LIBRARY_PATH="$HOME/qsopt_ex-2.5.10.3/lib:$LIBRARY_PATH"; 
-      export LD_LIBRARY_PATH="$HOME/qsopt_ex-2.5.10.3/lib:$LD_LIBRARY_PATH";
-=======
     
     pip install Cython; 
     if [ ! -f "$HOME/qsopt-ex/esolver" ]; then
@@ -72,7 +30,6 @@
         mkdir build && cd build;
         ../configure --prefix="$HOME/qsopt-ex" && make install;
         cd $HOME );
->>>>>>> 479c3182
     fi;
     if [ ! -f "$HOME/python-qsoptex" ]; then
       ( cd src/;
